--- conflicted
+++ resolved
@@ -1,13 +1,9 @@
 [package]
 name = "hero"
 description = "Send GitHub Actions workflow history to OpenTelemetry as traces and spans"
-<<<<<<< HEAD
 version = "0.2.0"
-=======
-version = "0.1.0"
 license = "MIT"
 authors = [ "Andrew Cowie" ]
->>>>>>> ed18a326
 edition = "2024"
 
 [package.metadata.deb]
